run:
  allow-parallel-runners: true
  go: '1.18'
  timeout: 5m

linters:
  disable-all: true
  enable:
    - bidichk
    - bodyclose
    - containedctx
    - contextcheck
    - exportloopref
    - errcheck
    - forbidigo
    - forcetypeassert
    - gci
    - gocognit
    - gocyclo
    - gocritic
    - gosimple
    - gofumpt
    - gomnd
    - govet
    - ineffassign
    - misspell
    - staticcheck
    - revive
    - typecheck
    - unconvert
    - unused

linters-settings:
  depguard:
    list-type: blacklist
    include-go-root: false
    packages:
      - github.com/gofrs/uuid -> this should be changed by pkg from google
  errcheck:
    exclude-functions:
      - db.Close()

  forbidigo:
    forbid:
      - 'spew\.Dump'
      - '^fmt\.Print.*$'
  gci:
    custom-order: true
    skip-generated: true
    sections:
      - standard
      - default
      - prefix(github.com/polygonid/sh-id-platform)
      - blank
      - dot
  gocritic:
    enabled-tags:
      - diagnostic
      - style
      - performance
    disabled-checks:
  gofumpt:
    lang-version: "1.18"
  gocognit:
    min-complexity: 38
  gocyclo:
<<<<<<< HEAD
    min-complexity: 31
=======
    min-complexity: 27
  revive:
    enable-all-rules: false
    rules:
      - name: argument-limit
        severity: warning
        disabled: false
        arguments: [ 6 ]
      - name: exported
        severity: warning
        disabled: false


issues:
  exclude-use-default: false
>>>>>>> 1ef04bcc
<|MERGE_RESOLUTION|>--- conflicted
+++ resolved
@@ -6,29 +6,17 @@
 linters:
   disable-all: true
   enable:
-    - bidichk
-    - bodyclose
-    - containedctx
-    - contextcheck
-    - exportloopref
-    - errcheck
+    - depguard
     - forbidigo
-    - forcetypeassert
-    - gci
+    - gofumpt
+    - gocyclo
     - gocognit
-    - gocyclo
-    - gocritic
-    - gosimple
-    - gofumpt
-    - gomnd
+    - misspell
+    - unconvert
+    - tparallel
     - govet
-    - ineffassign
-    - misspell
     - staticcheck
-    - revive
-    - typecheck
-    - unconvert
-    - unused
+
 
 linters-settings:
   depguard:
@@ -43,7 +31,7 @@
   forbidigo:
     forbid:
       - 'spew\.Dump'
-      - '^fmt\.Print.*$'
+#      - '^fmt\.Print.*$'
   gci:
     custom-order: true
     skip-generated: true
@@ -64,10 +52,7 @@
   gocognit:
     min-complexity: 38
   gocyclo:
-<<<<<<< HEAD
     min-complexity: 31
-=======
-    min-complexity: 27
   revive:
     enable-all-rules: false
     rules:
@@ -81,5 +66,4 @@
 
 
 issues:
-  exclude-use-default: false
->>>>>>> 1ef04bcc
+  exclude-use-default: false