# Polygon ID Issuer Node

[![Checks](https://github.com/0xPolygonID/sh-id-platform/actions/workflows/checks.yml/badge.svg)](https://github.com/0xPolygonID/sh-id-platform/actions/workflows/checks.yml)
[![golangci-lint](https://github.com/0xPolygonID/sh-id-platform/actions/workflows/golangci-lint.yml/badge.svg)](https://github.com/0xPolygonID/sh-id-platform/actions/workflows/golangci-lint.yml)

This is a set of tools and APIs for issuers of zk-proof credentials, designed to be extensible. It allows an authenticated user to create schemas for issuing and managing credentials of identities. It also provides a web-based [frontend (UI)](ui/README.md) to manage issuer schemas, credentials and connections.

This repository is for anyone to create their own [issuer node](https://0xpolygonid.github.io/tutorials/issuer-node/issuer-node-overview/) for Polygon ID.

---

## Installation

There are two options for installing and running the server alongside the UI:

1. [Docker Quick Start Guide](#docker-quick-start-guide)
2. [Standalone Mode Guide](#standalone-mode-guide)

### Docker Quick Start Guide

Running the app with Docker allows for minimal installation and a quick setup. This is recommended **for evaluation use-cases only**, such as local development builds.

#### Docker Guide Requirements

- Unix-based operating system (e.g. Debian, Arch, Mac OS)
- [Docker Engine](https://docs.docker.com/engine/) `1.27+`
- Makefile toolchain `GNU Make 3.81`

ℹ️ _**NOTE:** There is no compatibility with Windows environments at this time._

To help expedite a lot of the docker commands, a lot has been abstracted using make commands with the `Makefile`.
Included in each command are the docker commands to show what is being run.

<<<<<<< HEAD
#### Create Docker Configuration Files
=======
1. Copy `.env-api.sample` as `.env-api` and `.env-issuer.sample` as `.env-issuer`. Please see the [configuration](#configuration) section for more details.
2. Run `make up`. This launches 3 containers with Postgres, Redis and Vault. Ignore the warnings about variables, since those are set up in the next step.
3. **If you are on an Apple Silicon chip (e.g. M1/M2), run `make run-arm`**. Otherwise, run `make run`. This starts up the issuer API, whose frontend can be accessed via the browser (default <http://localhost:3001>).
4. Follow the [steps](#adding-ethereum-private-key-to-the-vault) for adding an Ethereum private key to the Vault.
5. Follow the [steps](#creating-the-issuer-did) for creating an identity as your issuer DID.
6. _(Optional)_ To run the UI with its own API, first copy `.env-ui.sample` as `.env-ui`. Please see the [configuration](#configuration) section for more details.
7. _(Optional)_ Run `make run-ui` (or `make run-ui-arm` on Apple Silicon) to have the Web UI available on <http://localhost:8088> (in production mode). Its HTTP auth credentials are set in `.env-ui`. The UI API also has a frontend for API documentation (default <http://localhost:3002>).
>>>>>>> 6e1a59eb

Make a copy of the following environment variables files:

```bash
# FROM: ./

cp .env-api.sample .env-api;
cp .env-issuer.sample .env-issuer;
# (Optional - For Issuer UI)
cp .env-ui.sample .env-ui;
```

#### Node Issuer Configuration

The `.env-issuer` will be loaded into the [docker compose initiliaser](/infrastructure/local/docker-compose.yml)

You can use one of the following RPC providers:

- [Chainstack](https://chainstack.com/)
- [Ankr](https://ankr.com/)
- [QuickNode](https://quicknode.com/)
- [Alchemy](https://www.alchemy.com/)
- [Infura](https://www.infura.io/)

If you want to get up and running with a free public forwarding url, look at [Getting A Public URL](#getting-a-public-url).

**File:** `./.env-issuer`

```bash
# ...

ISSUER_SERVER_URL=https://unique-forwaring-or-public-url.ngrok-free.app
# Defaults for Basic Auth in Base64 ("user-issuer:password-issuer" = "dXNlci1pc3N1ZXI6cGFzc3dvcmQtaXNzdWVy")
# If you just want to get started, don't change these
ISSUER_API_AUTH_USER=user-issuer
ISSUER_API_AUTH_PASSWORD=password-issuer
# !!!MUST BE SET or other steps will not work
ISSUER_ETHEREUM_URL=<YOUR_RPC_PROVIDER_URI_ENDPOINT>
```

ℹ️ **NOTE:** In case you have loaded the vault multiple times and want a fresh start, run the following to remove remnant data:

```bash
# FROM: ./

rm ./infrastructure/local/.vault/data/init.out;
rm -rf ./infrastructure/local/.vault/file/*; # don't forget to type 'y'
rm ./infrastructure/local/.vault/plugins/vault-plugin-secrets-iden3;
rm -rf ./infrastructure/local/.vault/policies;

# Expected Output/Prompt:
#   sure you want to delete all 3 files in /Users/username/path/to/sh-id-platform/./infrastructure/local/.vault/file [yn]? y
```

#### Start Redis Postgres & Vault

This will start the necessary local services needed to store the wallet private key to the hashicord vault and allow storing data associated to the issuer.

```bash
# FROM: ./

make up;
# (Equivalent)
#   docker compose -p issuer -f ./infrastructure/local/docker-compose-infra.yml up -d redis postgres vault;

# Expected Output:
#   docker compose -p issuer -f /Users/username/path/to/sh-id-platform/infrastructure/local/docker-compose-infra.yml up -d redis postgres vault
#   [+] Running 4/4
#   ⠿ Network issuer-network       Created                                                                                   0.0s
#   ⠿ Container issuer-vault-1     Started                                                                                   0.5s
#   ⠿ Container issuer-redis-1     Started                                                                                   0.4s
#   ⠿ Container issuer-postgres-1  Started  
````

If you want to remove all the services (ignore the warnings):

```bash
# FROM: ./

make down; 
# (Equivalent)
#   docker compose -p issuer -f ./infrastructure/local/docker-compose-infra.yml down --remove-orphans -v;

# Expected Output:
#   docker compose -p issuer -f /Users/username/path/to/sh-id-platform/infrastructure/local/docker-compose-infra.yml down --remove-orphans
#   [+] Running 4/3
#   ⠿ Container issuer-postgres-1  Removed                                                                                   0.2s
#   ⠿ Container issuer-redis-1     Removed                                                                                   0.2s
#   ⠿ Container issuer-vault-1     Removed                                                                                   0.2s
#   ⠿ Network issuer-network       Removed                                                                                   0.0s
#   docker compose -p issuer -f /Users/username/path/to/sh-id-platform/infrastructure/local/docker-compose.yml down --remove-orphans
#   WARN[0000] The "DOCKER_FILE" variable is not set. Defaulting to a blank string. 
#   WARN[0000] The "DOCKER_FILE" variable is not set. Defaulting to a blank string. 
#   WARN[0000] The "DOCKER_FILE" variable is not set. Defaulting to a blank string. 
#   WARN[0000] The "DOCKER_FILE" variable is not set. Defaulting to a blank string.
```

#### Import Wallet Private Key To Vault

In order to secure our wallet private key so that the issuer can use it to issue claims/credentials, we'll store it in the hashicorp vault.

ℹ️ **NOTE:** Make sure the wallet you're providing has Testnet Matic to send transactions.

```bash
# FROM: ./

# Make sure to verify that the issuer-vault-1 is full initialised to avoid: "Error writing data to iden3/import/pbkey: Error making API request."
make private_key=YOUR_WALLET_PRIVATE_KEY add-private-key;
# (Equivalent)
#   docker exec issuer-vault-1 vault write iden3/import/pbkey key_type=ethereum private_key=YOUR_WALLET_PRIVATE_KEY;

# Expected Output:
#   docker exec issuer-vault-1 \
#           vault write iden3/import/pbkey key_type=ethereum private_key=YOUR_WALLET_PRIVATE_KEY
#   Success! Data written to: iden3/import/pbkey
```

#### **Add Vault To Configuration File**

This will get the vault token from the hashicorp vault docker instance and add it to our `./env-issuer` file.

```bash
# FROM: ./

make add-vault-token;
# (Equivalent)
#   TOKEN=$(docker logs issuer-vault-1 2>&1 | grep " .hvs" | awk  '{print $2}' | tail -1);
#	sed '/ISSUER_KEY_STORE_TOKEN/d' .env-issuer > .env-issuer.tmp;
#	echo ISSUER_KEY_STORE_TOKEN=$TOKEN >> .env-issuer.tmp;
#	mv .env-issuer.tmp .env-issuer;

# Expected Output:
#   sed '/ISSUER_KEY_STORE_TOKEN/d' .env-issuer > .env-issuer.tmp
#   mv .env-issuer.tmp .env-issuer
```

#### **Create Issuer DID**

This will create a new issuer DID by creating a new docker instance of the issuer, generating the DID for the issuer, storing it in the database, and deleting the instance.

It generates a new DID for the issuer node and saves it to `.env-api`

ℹ️ For _NON-Apple-M1/M2/Arm_ (ex: Intel/AMD):

```bash
# FROM: ./

# NON-Apple-M1/M2/Arm Command:
make generate-issuer-did;
# (Equivalent)
#   COMPOSE_DOCKER_CLI_BUILD=1 DOCKER_FILE="Dockerfile" docker compose -p issuer -f ./infrastructure/local/docker-compose.yml up -d initializer
#	sleep 5
# 	$(eval DID = $(shell docker logs -f --tail 1 issuer-initializer-1 | grep "did"))
# 	@echo $(DID)
# 	sed '/ISSUER_API_UI_ISSUER_DID/d' .env-api > .env-api.tmp
# 	@echo ISSUER_API_UI_ISSUER_DID=$(DID) >> .env-api.tmp
# 	mv .env-api.tmp .env-api
# 	docker rm issuer-initializer-1
```

ℹ️ For _Apple-M1/M2/Arm_:

```bash
# FROM: ./

# Apple-M1/M2/Arm Command:
make generate-issuer-did-arm;
# (Equivalent)
#   COMPOSE_DOCKER_CLI_BUILD=1 DOCKER_FILE="Dockerfile-arm" docker compose -p issuer -f /Users/username/path/to/sh-id-platform/infrastructure/local/docker-compose.yml up -d initializer;
#	sleep 5;
#   DID=$(docker logs -f --tail 1 issuer-initializer-1 | grep "did");
#   echo $DID;
#   sed '/ISSUER_API_UI_ISSUER_DID/d' .env-api > .env-api.tmp;
#   echo ISSUER_API_UI_ISSUER_DID=$DID >> .env-api.tmp;
#   mv .env-api.tmp .env-api;
#   docker rm issuer-initializer-1;

# Expected Output:
#   COMPOSE_DOCKER_CLI_BUILD=1 DOCKER_FILE="Dockerfile-arm" docker compose -p issuer -f /Users/username/path/to/sh-id-platform/infrastructure/local/docker-compose.yml up -d initializer
#   WARN[0000] Found orphan containers ([issuer-vault-1 issuer-postgres-1 issuer-redis-1]) for this project. If you removed or renamed this service in your compose file, you can run this command with the --remove-orphans flag to clean it up. 
#   [+] Running 1/1
#   ⠿ Container issuer-initializer-1  Started                                                                                0.2s
#   sleep 5
#   did:polygonid:polygon:mumbai:uniqueAlphanumericKeyGenerated
#   sed '/ISSUER_API_UI_ISSUER_DID/d' .env-api > .env-api.tmp
#   mv .env-api.tmp .env-api
#   docker rm issuer-initializer-1
#   issuer-initializer-1
```

#### **Start Issuer Node API**

Now that you have all your files configured we can now start the issuer node api itself.

ℹ️ For _NON-Apple-M1/M2/Arm_ (ex: Intel/AMD):

```bash
# FROM: ./

make run-arm;
# (Equivalent)
#   COMPOSE_DOCKER_CLI_BUILD=1 DOCKER_FILE="Dockerfile-arm" docker compose -p issuer -f /Users/username/path/to/sh-id-platform/infrastructure/local/docker-compose.yml up -d api;

# Expected Output:
#   COMPOSE_DOCKER_CLI_BUILD=1 DOCKER_FILE="Dockerfile-arm" docker compose -p issuer -f /Users/username/path/to/sh-id-platform/local/docker-compose.yml up -d api;
#   WARN[0000] Found orphan containers ([issuer-vault-1 issuer-postgres-1 issuer-redis-1]) for this project. If you removed or renamed this service in your compose file, you can run this command with the --remove-orphans flag to clean it up. 
```

ℹ️ For _Apple-M1/M2/Arm_:

```bash
# FROM: ./

make run-arm;
# (Equivalent)
#   COMPOSE_DOCKER_CLI_BUILD=1 DOCKER_FILE="Dockerfile-arm" docker compose -p issuer -f /Users/username/path/to/sh-id-platform/infrastructure/local/docker-compose.yml up -d api;

# Expected Output:
#   COMPOSE_DOCKER_CLI_BUILD=1 DOCKER_FILE="Dockerfile-arm" docker compose -p issuer -f /Users/username/path/to/sh-id-platform/local/docker-compose.yml up -d api;
#   WARN[0000] Found orphan containers ([issuer-vault-1 issuer-postgres-1 issuer-redis-1]) for this project. If you removed or renamed this service in your compose file, you can run this command with the --remove-orphans flag to clean it up. 
```

Now open up [http://localhost:3001](http://localhost:3001) and see the following:

![Issuer Node API](/docs/3001.png)

---

### Standalone Mode Guide

Running the app in standalone mode means you will need to install the binaries for the server to run natively. This is essential for production deployments.

Make sure you have Postgres, Redis and Vault properly installed & configured. Do _not_ use `make up` since those will start the containers for non-production builds, see [Docker Quick Start Guide](#docker-quick-start-guide).

#### **Standalone Mode Guide Requirements**

- [Docker Engine](https://docs.docker.com/engine/) 1.27
- Makefile toolchain
- Unix-based operating system (e.g. Debian, Arch, Mac OS X)
- [Go](https://go.dev/) 1.19
- [Postgres](https://www.postgresql.org/)
- [Redis](https://redis.io/)
- [Hashicorp Vault](https://github.com/hashicorp/vault)

#### **Standalone Mode Setup**

1. Copy `.env-api.sample` as `.env-api` and `.env-issuer.sample` as `.env-issuer`. Please see the [configuration](#configuration) section for more details.
2. Run `make build`. This will generate a binary for each of the following commands:
    - `platform`
    - `migrate`
    - `pending_publisher`
    - `configurator`
3. Run `make db/migrate`. This checks the database structure and applies any changes to the database schema.
4. Follow the [steps](#adding-ethereum-private-key-to-the-vault) for adding an Ethereum private key to the Vault.
5. Run `./bin/platform` command to start the issuer.
6. Run `./bin/pending_publisher`. This checks that publishing transactions to the blockchain works.
7. Follow the [steps](#adding-ethereum-private-key-to-the-vault) for adding an Ethereum private key to the Vault.
8. Follow the [steps](#creating-the-issuer-did) for creating an identity as your issuer DID.
9. _(Optional)_ To set up the UI with its own API, first copy `.env-ui.sample` as `.env-ui`. Please see the [configuration](#configuration) section for more details.
10. _(Optional)_ Run `make run-ui` (or `make run-ui-arm` on Apple Silicon) to have the Web UI available on <http://localhost:8088> (in production mode). Its HTTP auth credentials are set in `.env-ui`. The UI API also has a frontend for API documentation (default <http://localhost:3002>).

> If you want to run the UI app in development mode, i.e. with HMR enabled, please follow the steps in the [Development (UI)](#development-ui) section.

---

## Issuing Credentials/Claims

ℹ️ **NOTE:** A lot of these steps can be done through the API UI at [http://localhost:3001](http://localhost:3001).

Once you've completed the [Installation](#installation) section, this will walk you through issuing credentials/claims.

### (Optional/Skip) Create Identity

This is to demonstrate how to createa an identity but is not needed as the identity is created in [Create Issuer DID](#create-issuer-did) step.

```bash
# NOTE: dXNlcjpwYXNzd29yZA== is a Basic HTTP Authorizatio as base64(user-issuer:password-issuer) from our config.toml file
# [HTTPBasicAuth]
# User="user"
# Password="password"
curl --location 'http://localhost:3001/v1/identities' \
--header 'Authorization: Basic dXNlci1pc3N1ZXI6cGFzc3dvcmQtaXNzdWVy' \
--header 'Content-Type: application/json' \
--data '{
    "didMetadata":{
        "method": "polygonid",
        "blockchain":"polygon",
        "network": "mumbai"
    }
}';

# Expected Output:
#   {"identifier":"did:polygonid:polygon:mumbai:2qPdb2hNczpXhkTDXfrNmmt9fGMzfDHewUnqGLahYE","state":{"claimsTreeRoot":"eb3d346d16f849b3cc2be69bfc58091dfaf6d90574be26bb40222aea67e08505","createdAt":"2023-03-22T22:49:02.782896Z","modifiedAt":"2023-03-22T22:49:02.782896Z","state":"b25cf54e7e648a263658416194c41ef6ae2dec101c50dfb2febc5e96eaa87110","status":"confirmed"}}
```

### (Optional/Skip) View Existing DIDs

This will output all dids that have been created with the issuer.

```bash
curl --location --request GET 'http://localhost:3001/v1/identities' \
--header 'Authorization: Basic dXNlci1pc3N1ZXI6cGFzc3dvcmQtaXNzdWVy' \
--header 'Content-Type: application/json' \
--data '{
    "did_metadata":{
        "method": "polygonid",
        "blockchain":"polygon",
        "network": "mumbai"
    }
}';

# Expected Output (Results may vary based on number of DIDs created):
#   ["did:polygonid:polygon:mumbai:2qMd3PtcVbzDNQZBiSDctaigbQtYW9KTqrLFoUm4Ur","did:polygonid:polygon:mumbai:2qMeNWv9xSSvWyBpn5tDojzQ8sga4VtrfuAkV65zQa","did:polygonid:polygon:mumbai:2qPdb2hNczpXhkTDXfrNmmt9fGMzfDHewUnqGLahYE","did:polygonid:polygon:mumbai:2qLR2qA22RemPeQDsQwdrrMU3SM9CNLnRBhmQtzo5v","did:polygonid:polygon:mumbai:2qHYtws8GQN3RniHLjPf5GuZUZtcD37o1MUgUmw287"]
```

### Creating Claim/Credentials

This will go through creating a `KYCAgeCredential` claim based off the following [KYC Age Credential Schema](https://raw.githubusercontent.com/iden3/claim-schema-vocab/main/schemas/json/KYCAgeCredential-v3.json

Before creating the claim, the identifier of the service/person is needed. To retrive this, the `identifier` can be copied from the Polygon ID app to the clipboard.

!["ID Within Polygon ID App"](/docs/polygonid-app-id.png)

ℹ️ **NOTE:** The issuer node DID can be retrieved by looking at `.env-api` for `ISSUER_API_UI_ISSUER_DID`

```bash
curl --location 'http://localhost:3001/v1/did:polygonid:polygon:mumbai:2qPdb2hNczpXhkTDXfrNmmt9fGMzfDHewUnqGLahYE/claims' \
--header 'Authorization: Basic dXNlci1pc3N1ZXI6cGFzc3dvcmQtaXNzdWVy' \
--header 'Content-Type: application/json' \
--data '{
    "credentialSchema":"https://raw.githubusercontent.com/iden3/claim-schema-vocab/main/schemas/json/KYCAgeCredential-v3.json",
    "type": "KYCAgeCredential",
    "credentialSubject": {
        "id": "did:polygonid:polygon:mumbai:2qEsg1AeTohAq6Euc3hBaDapfLVfQiWS7DUfvutYEq",
        "birthday": 19960424,
        "documentType": 2
    }
}';

# Expected Output:
#   {"id":"b1eab5be-dea3-11ed-8f7d-0242ac1e0005"}
```

### (Optional/Skip) Verifying Claim/Credentials Creation

Using the previous generated claim/credential id from [Creating Claim/Credentials](#creating-claimcredentials).

```bash
curl --location --request GET 'http://localhost:3001/v1/did:polygonid:polygon:mumbai:2qPdb2hNczpXhkTDXfrNmmt9fGMzfDHewUnqGLahYE/claims/b1eab5be-dea3-11ed-8f7d-0242ac1e0005' \
--header 'Authorization: Basic dXNlci1pc3N1ZXI6cGFzc3dvcmQtaXNzdWVy';

# Expected Output:
#   {"@context":["https://www.w3.org/2018/credentials/v1","https://schema.iden3.io/core/jsonld/iden3proofs.jsonld","https://raw.githubusercontent.com/iden3/claim-schema-vocab/main/schemas/json-ld/kyc-v3.json-ld"],"credentialSchema":{"id":"https://raw.githubusercontent.com/iden3/claim-schema-vocab/main/schemas/json/KYCAgeCredential-v3.json","type":"JsonSchemaValidator2018"},"credentialStatus":{"id":"https://unique-forwaring-or-public-url.ngrok-free.app/v1/did%3Apolygonid%3Apolygon%3Amumbai%3A2qPdb2hNczpXhkTDXfrNmmt9fGMzfDHewUnqGLahUQ/claims/revocation/status/2512063162","revocationNonce":2512063162,"type":"SparseMerkleTreeProof"},"credentialSubject":{"birthday":19960424,"documentType":2,"id":"did:polygonid:polygon:mumbai:2qEsg1AeTohAq6Euc3hBaDapfLVfQiWS7DUfvutYEq","type":"KYCAgeCredential"},"id":"http://localhost:3001/v1/did:polygonid:polygon:mumbai:2qPdb2hNczpXhkTDXfrNmmt9fGMzfDHewUnqGLahYE/claims/b1eab5be-dea3-11ed-8f7d-0242ac1e0005","issuanceDate":"2023-04-19T11:16:56.433871253Z","issuer":"did:polygonid:polygon:mumbai:2qPdb2hNczpXhkTDXfrNmmt9fGMzfDHewUnqGLahYE","proof":[{"type":"BJJSignature2021","issuerData":{"id":"did:polygonid:polygon:mumbai:2qPdb2hNczpXhkTDXfrNmmt9fGMzfDHewUnqGLahYE","state":{"claimsTreeRoot":"78b7651adb5d063553f7fdc11d279a3e307880aef6dec2b347abf0df53a11d27","value":"....
```

### Issuing Claim/Credential To Polygon ID App

In order to get the claim on the Polygon ID App, the claim QR Code payload is needed.

```bash
curl --location 'http://localhost:3001/v1/did:polygonid:polygon:mumbai:2qPdb2hNczpXhkTDXfrNmmt9fGMzfDHewUnqGLahYE/claims/b1eab5be-dea3-11ed-8f7d-0242ac1e0005/qrcode' \
--header 'Authorization: Basic dXNlci1pc3N1ZXI6cGFzc3dvcmQtaXNzdWVy';

# Expected Output:
#   {"body":{"credentials":[{"description":"https://raw.githubusercontent.com/iden3/claim-schema-vocab/main/schemas/json-ld/kyc-v3.json-ld#KYCAgeCredential","id":"b1eab5be-dea3-11ed-8f7d-0242ac1e0005"}],"url":"http://localhost:3001/v1/agent"},"from":"did:polygonid:polygon:mumbai:2qPdb2hNczpXhkTDXfrNmmt9fGMzfDHewUnqGLahYE","id":"c01b66f1-d10b-4591-9dd6-8a94db1c112a","thid":"c01b66f1-d10b-4591-9dd6-8a94db1c112a","to":"did:polygonid:polygon:mumbai:2qEsg1AeTohAq6Euc3hBaDapfLVfQiWS7DUfvutYEq","typ":"application/iden3comm-plain-json","type":"https://iden3-communication.io/credentials/1.0/offer"}
```

Take this JSON data, copy, and paste into [https://qr.io](https://qr.io).

!["QR.io"](/docs/qrio.png)

With the Polygon ID app, open it up and scan the QR code.

!["Polygon ID App Adding Claim/Credential"](/docs/polygonid-app-claim.png)

### Verifying Claim

ℹ️ **NOTE:** The goal is to build your own type of claims and ways to verify claims, but this is an example of how things could work.

A quick way to validate this KYCAge Claim is to use [https://verifier-demo.polygonid.me/](https://verifier-demo.polygonid.me/).

!["Verifier Selecting KYCAgeCredential"](/docs/verifier-kycagecredential.png)

!["Verifier Verification Prompt"](/docs/verifier-verification.png)

!["Polygon ID App Generating Proof"](/docs/polygonid-app-proof.png)

!["Verifier Proof Verified"](/docs/verifier-success-verified.png)

---
## How To Run The Server

### Running the admin server backend (api) for evaluation purposes with docker-composer

1) Configure the project creating config.toml file.
2) Run `make up` to launch 3 containers with a postgres, redis and vault. This 3 containers are provided only for
   evaluation purposes.
3) Run `make run-ui-backend` to start a docker container running the issuer, (`make run-arm-ui-backend` for **Mac computers** with **Apple Silicon chip**)
4) Follow the [steps](#steps-to-write-the-private-key-in-the-vault) to write the private key in the vault
5) Browse to http://localhost:3002 (or the port configured in ServerAdminPort config entry)

---

## Configuration

For a full user guide, please refer to the [getting started docs](https://0xpolygonid.github.io/tutorials/issuer-node/getting-started-flow).

### Getting A Public URL

In order for the service to work, we'll need a public url.
An easy way to set this up is with using [ngrok](https://ngrok.com) as a forwarding service that maps to a local port.

```bash
# FROM: /path/to/ngrok binary

./ngrok http 3001;

# Expected Output:
# Add OAuth and webhook security to your ngrok (its free!): https://ngrok.com/free
# 
# Session Status                online
# Account                       YourAccountUsername (Plan: Free)
# Update                        update available (version 3.2.1, Ctrl-U to update)
# Version                       3.1.0
# Region                        Europe (eu)
# Latency                       -
# Web Interface                 http://127.0.0.1:4040
# Forwarding                    https://unique-forwading-address.eu.ngrok.io -> http://localhost:3001
# 
# Connections                   ttl     opn     rt1     rt5     p50     p90
                              # 0       0       0.00    0.00    0.00    0.00
```

### Advanced setup

Any variable defined in the config file can be overwritten using environment variables. The binding for this environment variables is defined in the function `bindEnv()` in the file `internal/config/config.go`

An _experimental_ helper command is provided via `make config` to allow an interactive generation of the config file, but this requires Go 1.19.

---

## Development (UI)

Completing either option of the [installation](#installation) process yields the UI as a minified Javascript app. Any changes to the UI source code would necessitate a Docker image removal and re-build to apply them. In most development scenarios this is undesirable, so the UI app can also be run in development mode like any [React](https://17.reactjs.org/) application to enable hot module replacement ([HMR](https://webpack.js.org/guides/hot-module-replacement/)).

1. Make sure that the UI API is set up and running properly (default <http://localhost:3002>).
2. Go to the `ui/` folder.
3. Copy the `.env.sample` file as `.env`
4. All variables are required to be set, with the exception of `VITE_ISSUER_LOGO`. The following are the corresponding variables present in the parent folder's `.env-api`, which need to be the same. Only `VITE_ISSUER_NAME` can differ for the UI to function in development mode.
    - `VITE_API_URL -> ISSUER_API_UI_SERVER_URL`
    - `VITE_API_USERNAME -> ISSUER_API_UI_AUTH_USER`
    - `VITE_API_PASSWORD -> ISSUER_API_UI_AUTH_PASSWORD`
    - `VITE_ISSUER_DID -> ISSUER_API_UI_ISSUER_DID`
    - `VITE_ISSUER_NAME -> ISSUER_API_UI_ISSUER_NAME`
    - `VITE_ISSUER_LOGO -> ISSUER_API_UI_ISSUER_LOGO`
5. Run `npm install`
6. Run `npm start`
7. The app will be running on <http://localhost:5173>.

---

## Testing

This will run you through the steps to test all aspects of the issuer node.

### Start Testing Environment

```bash
# FROM: ./sh-id-platform

make up-test;

# Expected Output:
# [+] Running 2/2
#  ⠿ Container sh-id-platform-test_postgres-1  Started                                                                                                                      0.3s
#  ⠿ Container sh-id-platform-test-vault       Running                                                                                                                      0.0s
```

### Run Tests

```bash
# FROM: ./sh-id-platform

# Run tests with race, use `make tests-race`
make tests;

# Expected Output:
# ...
# ?       github.com/polygonid/sh-id-platform/pkg/loaders [no test files]
# ?       github.com/polygonid/sh-id-platform/pkg/primitive       [no test files]
# ?       github.com/polygonid/sh-id-platform/pkg/protocol        [no test files]
# ?       github.com/polygonid/sh-id-platform/pkg/rand    [no test files]
# ?       github.com/polygonid/sh-id-platform/pkg/reverse_hash    [no test files]
# === RUN   TestMtSave
# --- PASS: TestMtSave (0.20s)
# PASS
# ok      github.com/polygonid/sh-id-platform/pkg/sync_ttl_map    0.549s
```

### Run Lint

```bash
# FROM: ./sh-id-platform

# Run tests with race, use `go test --race`
make lint;

# Expected Output:
# /path/to/sh-id-platform/bin/golangci-lint run
```

---

## Troubleshooting

In case any of the spun-up domains shows a 404 or 401 error when accessing their respective URLs, the root cause can usually be determined by inspecting the Docker container logs.

```bash
$ docker ps
CONTAINER ID   IMAGE                COMMAND                  CREATED          STATUS                    PORTS                                       NAMES
60e992ea9271   issuer-api-ui        "sh -c 'sleep 4s && …"   15 seconds ago   Up 4 seconds              0.0.0.0:3002->3002/tcp, :::3002->3002/tcp   issuer-api-ui-1
fae8873ac23b   issuer-ui            "/bin/sh /app/script…"   15 seconds ago   Up 4 seconds              0.0.0.0:8088->80/tcp, :::8088->80/tcp       issuer-ui-1
80d4511ed7c4   issuer-api           "sh -c 'sleep 4s && …"   21 minutes ago   Up 21 minutes             0.0.0.0:3001->3001/tcp, :::3001->3001/tcp   issuer-api-1
fa30b750848e   postgres:14-alpine   "docker-entrypoint.s…"   34 minutes ago   Up 34 minutes (healthy)   0.0.0.0:5432->5432/tcp, :::5432->5432/tcp   issuer-postgres-1
abd1d3c93255   redis:6-alpine       "docker-entrypoint.s…"   34 minutes ago   Up 34 minutes (healthy)   0.0.0.0:6379->6379/tcp, :::6379->6379/tcp   issuer-redis-1
0912c9920294   vault:latest         "docker-entrypoint.s…"   34 minutes ago   Up 34 minutes             0.0.0.0:8200->8200/tcp, :::8200->8200/tcp   issuer-vault-1
```

For example, for inspecting the issuer API node, run:

`docker logs issuer-api-1`

In most cases, a startup failure will be due to erroneous environment variables. In the case of the UI, any missing environment variable(s) will show as part of the error message.

## License

See [LICENSE](LICENSE.md).

---<|MERGE_RESOLUTION|>--- conflicted
+++ resolved
@@ -20,20 +20,7 @@
 
 Running the app with Docker allows for minimal installation and a quick setup. This is recommended **for evaluation use-cases only**, such as local development builds.
 
-#### Docker Guide Requirements
-
-- Unix-based operating system (e.g. Debian, Arch, Mac OS)
-- [Docker Engine](https://docs.docker.com/engine/) `1.27+`
-- Makefile toolchain `GNU Make 3.81`
-
-ℹ️ _**NOTE:** There is no compatibility with Windows environments at this time._
-
-To help expedite a lot of the docker commands, a lot has been abstracted using make commands with the `Makefile`.
-Included in each command are the docker commands to show what is being run.
-
-<<<<<<< HEAD
-#### Create Docker Configuration Files
-=======
+**Full overview:**
 1. Copy `.env-api.sample` as `.env-api` and `.env-issuer.sample` as `.env-issuer`. Please see the [configuration](#configuration) section for more details.
 2. Run `make up`. This launches 3 containers with Postgres, Redis and Vault. Ignore the warnings about variables, since those are set up in the next step.
 3. **If you are on an Apple Silicon chip (e.g. M1/M2), run `make run-arm`**. Otherwise, run `make run`. This starts up the issuer API, whose frontend can be accessed via the browser (default <http://localhost:3001>).
@@ -41,7 +28,19 @@
 5. Follow the [steps](#creating-the-issuer-did) for creating an identity as your issuer DID.
 6. _(Optional)_ To run the UI with its own API, first copy `.env-ui.sample` as `.env-ui`. Please see the [configuration](#configuration) section for more details.
 7. _(Optional)_ Run `make run-ui` (or `make run-ui-arm` on Apple Silicon) to have the Web UI available on <http://localhost:8088> (in production mode). Its HTTP auth credentials are set in `.env-ui`. The UI API also has a frontend for API documentation (default <http://localhost:3002>).
->>>>>>> 6e1a59eb
+
+#### Docker Guide Requirements
+
+- Unix-based operating system (e.g. Debian, Arch, Mac OS)
+- [Docker Engine](https://docs.docker.com/engine/) `1.27+`
+- Makefile toolchain `GNU Make 3.81`
+
+ℹ️ _**NOTE:** There is no compatibility with Windows environments at this time._
+
+To help expedite a lot of the docker commands, a lot has been abstracted using make commands with the `Makefile`.
+Included in each command are the docker commands to show what is being run.
+
+#### Create Docker Configuration Files
 
 Make a copy of the following environment variables files:
 
@@ -576,8 +575,8 @@
 
 In most cases, a startup failure will be due to erroneous environment variables. In the case of the UI, any missing environment variable(s) will show as part of the error message.
 
+---
+
 ## License
 
-See [LICENSE](LICENSE.md).
-
----+See [LICENSE](LICENSE.md).