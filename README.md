--- conflicted
+++ resolved
@@ -88,13 +88,18 @@
 ```bash
 # FROM: ./
 
-rm ./infrastructure/local/.vault/data/init.out;
-rm -rf ./infrastructure/local/.vault/file/*; # don't forget to type 'y'
-rm ./infrastructure/local/.vault/plugins/vault-plugin-secrets-iden3;
-rm -rf ./infrastructure/local/.vault/policies;
+make clean-vault;
+# (Equivalent)
+#   rm -R infrastructure/local/.vault/data/init.out
+#   rm -R infrastructure/local/.vault/file/core/
+#   rm -R infrastructure/local/.vault/file/logical/
+#   rm -R infrastructure/local/.vault/file/sys/
 
 # Expected Output/Prompt:
-#   sure you want to delete all 3 files in /Users/username/path/to/sh-id-platform/./infrastructure/local/.vault/file [yn]? y
+#   rm -R infrastructure/local/.vault/data/init.out
+#   rm -R infrastructure/local/.vault/file/core/
+#   rm -R infrastructure/local/.vault/file/logical/
+#   rm -R infrastructure/local/.vault/file/sys/
 ```
 
 #### Start Redis Postgres & Vault
@@ -267,6 +272,114 @@
 Now open up [http://localhost:3001](http://localhost:3001) and see the following:
 
 ![Issuer Node API](/docs/3001.png)
+
+#### Configure UI Environment Variables
+
+This is to configure our UI admin to manage our credentials as an issuer at [http://localhost:8088](http://localhost:8088)
+
+> **NOTE:** REQUIRED STEP in order for the ui to work properly.
+
+```bash
+# FROM: ./
+
+cp ./ui/.env.sample ./ui/.env;
+```
+
+Configure the ui `.env` file with the following details:
+
+**File:** `./ui/.env`
+
+```bash
+VITE_API_URL=http://localhost:3002
+VITE_API_USERNAME=user-ui
+VITE_API_PASSWORD=password-ui
+
+VITE_ISSUER_DID=<YOUR_ISSUER_API_UI_ISSUER_DID_FROM_ENVAPI>
+VITE_ISSUER_NAME=<YOUR_ISSUER_API_UI_ISSUER_NAME_FROM_ENVAPI>
+VITE_ISSUER_LOGO=<YOUR_ISSUER_API_UI_ISSUER_LOGO_FROM_ENVAPI>
+
+VITE_BLOCK_EXPLORER_URL=https://mumbai.polygonscan.com
+```
+
+#### Start API UI, Admin UI, Notifications, & Publisher
+
+This will start your own admin ui that will allow you to create and distrubute credentials.
+
+> For _NON-Apple-M1/M2/Arm_ (ex: Intel/AMD):
+
+```bash
+# FROM: ./
+
+make run-ui;
+# (Equivalent)
+#   COMPOSE_DOCKER_CLI_BUILD=1 DOCKER_FILE="Dockerfile" docker compose -p issuer -f /Users/username/path/to/sh-id-platform/local/docker-compose.yml up -d api-ui ui notificacions pending_publisher;
+
+# Expected Output:
+#   COMPOSE_DOCKER_CLI_BUILD=1 DOCKER_FILE="Dockerfile" docker compose -p issuer -f /Users/username/path/to/sh-id-platform/infrastructure/local/docker-compose.yml up -d api-ui ui notificacions pending_publisher
+#   WARN[0000] Found orphan containers ([issuer-vault-1 issuer-postgres-1 issuer-redis-1]) for this project. If you removed or renamed this service in your compose file, you can run this command with the --remove-orphans flag to clean it up. 
+#   [+] Running 4/4
+#    ⠿ Container issuer-ui-1                 Started                                                                                                           0.5s
+#    ⠿ Container issuer-api-ui-1             Started                                                                                                           0.5s
+#    ⠿ Container issuer-notificacions-1      Started                                                                                                           0.4s
+#    ⠿ Container issuer-pending_publisher-1  Running  
+```
+
+> For _Apple-M1/M2/Arm_:
+
+```bash
+# FROM: ./
+
+make run-ui-arm;
+# (Equivalent)
+#   COMPOSE_DOCKER_CLI_BUILD=1 DOCKER_FILE="Dockerfile-arm" docker compose -p issuer -f /Users/username/path/to/sh-id-platform/local/docker-compose.yml up -d api-ui ui notificacions pending_publisher;
+
+# Expected Output:
+#   COMPOSE_DOCKER_CLI_BUILD=1 DOCKER_FILE="Dockerfile-arm" docker compose -p issuer -f /Users/username/path/to/sh-id-platform/infrastructure/local/docker-compose.yml up -d api-ui ui notificacions pending_publisher
+#   WARN[0000] Found orphan containers ([issuer-vault-1 issuer-postgres-1 issuer-redis-1]) for this project. If you removed or renamed this service in your compose file, you can run this command with the --remove-orphans flag to clean it up. 
+#   [+] Running 4/4
+#    ⠿ Container issuer-ui-1                 Started                                                                                                           0.5s
+#    ⠿ Container issuer-api-ui-1             Started                                                                                                           0.5s
+#    ⠿ Container issuer-notificacions-1      Started                                                                                                           0.4s
+#    ⠿ Container issuer-pending_publisher-1  Running  
+```
+
+Everything should be running correctly and we should see the following services:
+
+![Issuer UI API](/docs/3002.png)
+
+#### Testing API UI
+
+To test a request, make sure to set the Authentention section to the following:
+
+**File:** `./env-api`
+
+```bash
+# ...
+
+ISSUER_API_UI_AUTH_USER=user-api
+ISSUER_API_UI_AUTH_PASSWORD=password-api
+```
+
+![Issuer UI API Authentication](/docs/3002-auth.png)
+
+![Issuer UI API Get Credentials](/docs/3002-credentials.png)
+
+#### Testing Admin UI
+
+> **NOTE:** If you are using Chrome, you might get the Basic auth show and disappear quickly. For this you just need to type: [http://user-api:password-api@localhost:8088/](http://user-api:password-api@localhost:8088/) to get the service to show up correctly.
+
+Reference file for the basic auth credentials.
+
+**File:** `./env-api`
+
+```bash
+# ...
+
+ISSUER_API_UI_AUTH_USER=user-api
+ISSUER_API_UI_AUTH_PASSWORD=password-api
+```
+
+![Issuer UI Admin](/docs/8088.png)
 
 ---
 
@@ -316,6 +429,8 @@
 
 ### (Optional/Skip) Create Identity
 
+> **NOTE:** This step should have been completed in [Create Issuer ID](#create-issuer-did) step.
+
 This is to demonstrate how to createa an identity but is not needed as the identity is created in [Create Issuer DID](#create-issuer-did) step.
 
 ```bash
@@ -358,16 +473,15 @@
 #   ["did:polygonid:polygon:mumbai:2qMd3PtcVbzDNQZBiSDctaigbQtYW9KTqrLFoUm4Ur","did:polygonid:polygon:mumbai:2qMeNWv9xSSvWyBpn5tDojzQ8sga4VtrfuAkV65zQa","did:polygonid:polygon:mumbai:2qPdb2hNczpXhkTDXfrNmmt9fGMzfDHewUnqGLahYE","did:polygonid:polygon:mumbai:2qLR2qA22RemPeQDsQwdrrMU3SM9CNLnRBhmQtzo5v","did:polygonid:polygon:mumbai:2qHYtws8GQN3RniHLjPf5GuZUZtcD37o1MUgUmw287"]
 ```
 
-<<<<<<< HEAD
 ### Creating Claim/Credentials
-=======
-- `ISSUER_UI_BLOCK_EXPLORER_URL`
-- `ISSUER_UI_AUTH_USERNAME`
-- `ISSUER_UI_AUTH_PASSWORD`
->>>>>>> 1abe1461
-
-
-This will go through creating a `KYCAgeCredential` claim based off the following [KYC Age Credential Schema](https://raw.githubusercontent.com/iden3/claim-schema-vocab/main/schemas/json/KYCAgeCredential-v3.json
+
+This will go through creating a `KYCAgeCredential` claim based off the following [KYC Age Credential Schema](https://raw.githubusercontent.com/iden3/claim-schema-vocab/main/schemas/json/KYCAgeCredential-v3.json)
+
+#### Option 1 - From Admin UI
+
+(Currently a WIP)
+
+#### Option 2 - From Terminal
 
 Before creating the claim, the identifier of the service/person is needed. To retrive this, the `identifier` can be copied from the Polygon ID app to the clipboard.
 
@@ -406,6 +520,14 @@
 ```
 
 ### Issuing Claim/Credential To Polygon ID App
+
+This will walk you through the steps of issueing a claim/credentials to the Polygon ID wallet app.
+
+#### Option 1 - From Admin UI
+
+(Currently a WIP)
+
+#### Option 2 - From Terminal
 
 In order to get the claim on the Polygon ID App, the claim QR Code payload is needed.
 
@@ -573,6 +695,40 @@
 
 In most cases, a startup failure will be due to erroneous environment variables. In the case of the UI, any missing environment variable(s) will show as part of the error message.
 
+### Made Changes To Code But Not Showing In Docker?
+
+There is a good chance that you just need to rebuild the docker images if you made any changes to the golang code or any other services.
+
+To rebuild the docker images, just run the following (this might take a bit):
+
+> For _NON-Apple-M1/M2/Arm_ (ex: Intel/AMD):
+
+```bash
+# FROM: ./
+
+# for `api` and `pending_publisher`
+make build;
+# for `api-ui` `ui` `notificacions`and ` pending_publisher`
+make build-ui;
+
+# Expected Output:
+#   ...
+```
+
+> For _Apple-M1/M2/Arm_:
+
+```bash
+# FROM: ./
+
+# for `api` and `pending_publisher`
+make build-arm;
+# for `api-ui` `ui` `notificacions`and ` pending_publisher`
+make build-ui-arm;
+
+# Expected Output:
+#   ...
+```
+
 ---
 
 ## License
