--- conflicted
+++ resolved
@@ -14,10 +14,6 @@
 import { ROUTES } from "src/routes";
 import { AsyncTask, isAsyncTaskDataAvailable, isAsyncTaskStarting } from "src/utils/async";
 import { isAbortedError, makeRequestAbortable } from "src/utils/browser";
-<<<<<<< HEAD
-import { IMPORT_SCHEMA, QUERY_SEARCH_PARAM, SCHEMAS, SCHEMA_TYPE } from "src/utils/constants";
-import { notifyParseErrors } from "src/utils/error";
-=======
 import {
   IMPORT_SCHEMA,
   QUERY_SEARCH_PARAM,
@@ -25,8 +21,7 @@
   SCHEMA_SEARCH_PARAM,
   SCHEMA_TYPE,
 } from "src/utils/constants";
-import { processZodError } from "src/utils/error";
->>>>>>> 95b9a6ea
+import { notifyParseErrors } from "src/utils/error";
 import { formatDate } from "src/utils/forms";
 
 export function MySchemas() {
