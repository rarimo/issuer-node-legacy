import {
  Avatar,
  Card,
  Radio,
  RadioChangeEvent,
  Row,
  Space,
  Switch,
  Table,
  Tag,
  Tooltip,
  Typography,
  message,
} from "antd";
import { ColumnsType } from "antd/es/table";
import { useCallback, useEffect, useState } from "react";
import { useSearchParams } from "react-router-dom";
import { z } from "zod";

import { APIError } from "src/adapters/api";
<<<<<<< HEAD
import { Credential, credentialUpdate, credentialsGetAll } from "src/adapters/api/credentials";
import { SchemaPayload } from "src/adapters/api/schemas";
=======
import { OldCredential, credentialUpdate, credentialsGetAll } from "src/adapters/api/credentials";
import { Schema } from "src/adapters/api/schemas";
>>>>>>> 757d6e1a
import { ReactComponent as IconDots } from "src/assets/icons/dots-vertical.svg";
import { ReactComponent as IconLink } from "src/assets/icons/link-03.svg";
import { ErrorResult } from "src/components/shared/ErrorResult";
import { NoResults } from "src/components/shared/NoResults";
import { TableCard } from "src/components/shared/TableCard";
import { useEnvContext } from "src/contexts/env";
import { isAbortedError, makeRequestAbortable } from "src/utils/browser";
import { ACCESSIBLE_UNTIL, LINKS, QUERY_SEARCH_PARAM } from "src/utils/constants";
import { processZodError } from "src/utils/error";
import { formatDate } from "src/utils/forms";
import {
  AsyncTask,
  StrictSchema,
  isAsyncTaskDataAvailable,
  isAsyncTaskStarting,
} from "src/utils/types";

const SHOW_SEARCH_PARAM = "show";

type Show = "all" | "active" | "inactive" | "exceeded";

const showParser = StrictSchema<Show>()(
  z.union([z.literal("all"), z.literal("active"), z.literal("inactive"), z.literal("exceeded")])
);

export function LinkTable() {
  const env = useEnvContext();
  const [credentials, setCredentials] = useState<AsyncTask<OldCredential[], APIError>>({
    status: "pending",
  });
  const [isCredentialUpdating, setCredentialUpdating] = useState<Record<string, boolean>>({});

  const [searchParams, setSearchParams] = useSearchParams();

  const credentialsList = isAsyncTaskDataAvailable(credentials) ? credentials.data : [];
  const showParam = searchParams.get(SHOW_SEARCH_PARAM);
  const queryParam = searchParams.get(QUERY_SEARCH_PARAM);
  const parsedShowParam = showParser.safeParse(showParam);

  const show = parsedShowParam.success ? parsedShowParam.data : "all";

  const tableColumns: ColumnsType<OldCredential> = [
    {
      dataIndex: "active",
      ellipsis: true,
      key: "active",
      render: (active: boolean, credential: OldCredential) => (
        <Switch
          checked={credential.valid && active}
          disabled={!credential.valid}
          loading={isCredentialUpdating[credential.id]}
          onClick={(isActive, event) => {
            event.stopPropagation();
            toggleCredentialActive(isActive, credential);
          }}
          size="small"
        />
      ),
      sorter: ({ active: a }, { active: b }) => (a === b ? 0 : a ? 1 : -1),
      title: "Active",
      width: 100,
    },
    {
      dataIndex: "schemaTemplate",
      ellipsis: true,
      key: "schemaTemplate",
      render: ({ type }: SchemaPayload) => (
        <Tooltip placement="topLeft" title={type}>
          <Typography.Text strong>{type}</Typography.Text>
        </Tooltip>
      ),
      sorter: ({ schemaTemplate: { type: a } }, { schemaTemplate: { type: b } }) =>
        a.localeCompare(b),
      title: "Credential",
    },
    {
      dataIndex: "linkAccessibleUntil",
      ellipsis: true,
      key: "linkAccessibleUntil",
      render: (date: Date | null) => (
        <Typography.Text>{date ? formatDate(date, true) : "Unlimited"}</Typography.Text>
      ),
      title: ACCESSIBLE_UNTIL,
    },
    {
      dataIndex: "linkCurrentIssuance",
      ellipsis: true,
      key: "linkCurrentIssuance",
      render: (issued: number | null) => {
        const value = issued ? issued : 0;

        return <Typography.Text>{value}</Typography.Text>;
      },
      title: "Credentials issued",
    },
    {
      dataIndex: "linkMaximumIssuance",
      ellipsis: true,
      key: "linkMaximumIssuance",
      render: (linkMaximumIssuance: number | null) => {
        const value = linkMaximumIssuance ? linkMaximumIssuance : "Unlimited";

        return <Typography.Text>{value}</Typography.Text>;
      },
      title: "Maximum issuance",
    },
    {
      dataIndex: "active",
      key: "active",
      render: (active: boolean, credential: OldCredential) => (
        <Row justify="space-between">
          {credential.valid ? (
            active ? (
              <Tag color="success">Active</Tag>
            ) : (
              <Tag>Inactive</Tag>
            )
          ) : (
            <Tag color="error">Exceeded</Tag>
          )}
          <IconDots className="icon-secondary" />
        </Row>
      ),
      title: "Status",
      width: 140,
    },
  ];

  const getCredentials = useCallback(
    async (signal: AbortSignal) => {
      setCredentials((previousCredentials) =>
        isAsyncTaskDataAvailable(previousCredentials)
          ? { data: previousCredentials.data, status: "reloading" }
          : { status: "loading" }
      );

      const response = await credentialsGetAll({
        env,
        params: {
          query: queryParam || undefined,
          valid: show === "exceeded" ? false : undefined,
        },
        signal,
      });

      if (response.isSuccessful) {
        setCredentials({ data: response.data.credentials, status: "successful" });

        response.data.errors.forEach((zodError) => {
          processZodError(zodError).forEach((error) => void message.error(error));
        });
      } else {
        if (!isAbortedError(response.error)) {
          setCredentials({ error: response.error, status: "failed" });
        }
      }
    },
    [env, queryParam, show]
  );

  const handleShowChange = ({ target: { value } }: RadioChangeEvent) => {
    const parsedShowValue = showParser.safeParse(value);
    if (parsedShowValue.success) {
      const params = new URLSearchParams(searchParams);
      if (parsedShowValue.data === "exceeded") {
        params.set(SHOW_SEARCH_PARAM, parsedShowValue.data);
      } else {
        params.delete(SHOW_SEARCH_PARAM);
      }

      setCredentials({ status: "pending" });
      setSearchParams(params);
    } else {
      processZodError(parsedShowValue.error).forEach((error) => void message.error(error));
    }
  };

  const updateCredentialInState = (credential: OldCredential) => {
    setCredentials((oldCredentials) =>
      isAsyncTaskDataAvailable(oldCredentials)
        ? {
            data: oldCredentials.data.map((currentCredential: OldCredential) =>
              currentCredential.id === credential.id ? credential : currentCredential
            ),
            status: "successful",
          }
        : oldCredentials
    );
  };

  const toggleCredentialActive = (
    active: boolean,
    { id: credentialID, schemaTemplate }: OldCredential
  ) => {
    setCredentialUpdating((currentCredentialsUpdating) => {
      return { ...currentCredentialsUpdating, [credentialID]: true };
    });

    void credentialUpdate({
      credentialID,
      env,
      payload: { active },
      schemaID: schemaTemplate.id,
    }).then((response) => {
      if (response.isSuccessful) {
        updateCredentialInState(response.data);

        void message.success(`Link ${active ? "activated" : "deactivated"}`);
      } else {
        void message.error(response.error.message);
      }

      setCredentialUpdating((currentCredentialsUpdating) => {
        return { ...currentCredentialsUpdating, [credentialID]: false };
      });
    });
  };

  useEffect(() => {
    const { aborter } = makeRequestAbortable(getCredentials);

    return aborter;
  }, [getCredentials]);

  const onSearch = useCallback(
    (query: string) => {
      setSearchParams((oldParams) => {
        const oldQuery = oldParams.get(QUERY_SEARCH_PARAM);
        const params = new URLSearchParams(oldParams);

        if (query === "") {
          params.delete(QUERY_SEARCH_PARAM);
          return params;
        } else if (oldQuery !== query) {
          params.set(QUERY_SEARCH_PARAM, query);
          return params;
        }
        return params;
      });
    },
    [setSearchParams]
  );

  return (
    <>
      <TableCard
        defaultContents={
          <>
            <Avatar className="avatar-color-cyan" icon={<IconLink />} size={48} />

            <Typography.Text strong>No links</Typography.Text>

            <Typography.Text type="secondary">
              Credential links will be listed here.
            </Typography.Text>
          </>
        }
        isLoading={isAsyncTaskStarting(credentials)}
        onSearch={onSearch}
        query={queryParam}
        searchPlaceholder="Search credentials, attributes..."
        showDefaultContents={
          credentials.status === "successful" && credentialsList.length === 0 && queryParam === null
        }
        table={
          <Table
            columns={tableColumns.map(({ title, ...column }) => ({
              title: (
                <Typography.Text type="secondary">
                  <>{title}</>
                </Typography.Text>
              ),
              ...column,
            }))}
            dataSource={credentialsList}
            locale={{
              emptyText:
                credentials.status === "failed" ? (
                  <ErrorResult error={credentials.error.message} />
                ) : (
                  <NoResults searchQuery={queryParam} />
                ),
            }}
            pagination={false}
            rowKey="id"
            showSorterTooltip
            sortDirections={["ascend", "descend"]}
          />
        }
        title={
          <Row justify="space-between">
            <Space size="middle">
              <Card.Meta title={LINKS} />

              <Tag color="blue">{credentialsList.length}</Tag>
            </Space>

            <Radio.Group onChange={handleShowChange} value={show}>
              <Radio.Button value="all">All</Radio.Button>

              <Radio.Button value="exceeded">Exceeded</Radio.Button>
            </Radio.Group>
          </Row>
        }
      />
    </>
  );
}<|MERGE_RESOLUTION|>--- conflicted
+++ resolved
@@ -18,13 +18,8 @@
 import { z } from "zod";
 
 import { APIError } from "src/adapters/api";
-<<<<<<< HEAD
-import { Credential, credentialUpdate, credentialsGetAll } from "src/adapters/api/credentials";
+import { OldCredential, credentialUpdate, credentialsGetAll } from "src/adapters/api/credentials";
 import { SchemaPayload } from "src/adapters/api/schemas";
-=======
-import { OldCredential, credentialUpdate, credentialsGetAll } from "src/adapters/api/credentials";
-import { Schema } from "src/adapters/api/schemas";
->>>>>>> 757d6e1a
 import { ReactComponent as IconDots } from "src/assets/icons/dots-vertical.svg";
 import { ReactComponent as IconLink } from "src/assets/icons/link-03.svg";
 import { ErrorResult } from "src/components/shared/ErrorResult";
