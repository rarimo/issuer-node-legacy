--- conflicted
+++ resolved
@@ -216,6 +216,55 @@
 	}
 
 	return c.schemaSrv.FromClaimModelToW3CCredential(*claim)
+}
+
+func (c *claim) GetRevocationStatus(ctx context.Context, id string, nonce uint64) (*verifiable.RevocationStatus, error) {
+	did, err := core.ParseDID(id)
+	if err != nil {
+		return nil, fmt.Errorf("error parsing did: %w", err)
+	}
+
+	rID := new(big.Int).SetUint64(nonce)
+	revocationStatus := &verifiable.RevocationStatus{}
+
+	state, err := c.identityStateRepository.GetLatestStateByIdentifier(ctx, c.storage.Pgx, did)
+	if err != nil {
+		return nil, err
+	}
+
+	revocationStatus.Issuer.State = state.State
+	revocationStatus.Issuer.ClaimsTreeRoot = state.ClaimsTreeRoot
+	revocationStatus.Issuer.RevocationTreeRoot = state.RevocationTreeRoot
+	revocationStatus.Issuer.RootOfRoots = state.RootOfRoots
+
+	if state.RevocationTreeRoot == nil {
+		var mtp *merkletree.Proof
+		mtp, err = merkletree.NewProofFromData(false, nil, nil)
+		if err != nil {
+			return nil, err
+		}
+		revocationStatus.MTP = *mtp
+		return revocationStatus, nil
+	}
+
+	revocationTreeHash, err := merkletree.NewHashFromHex(*state.RevocationTreeRoot)
+	if err != nil {
+		return nil, err
+	}
+	identityTrees, err := c.mtService.GetIdentityMerkleTrees(ctx, c.storage.Pgx, did)
+	if err != nil {
+		return nil, err
+	}
+
+	// revocation / non revocation MTP for the latest identity state
+	proof, err := identityTrees.GenerateRevocationProof(ctx, rID, revocationTreeHash)
+	if err != nil {
+		return nil, err
+	}
+
+	revocationStatus.MTP = *proof
+
+	return revocationStatus, nil
 }
 
 func (c *claim) createVC(claimReq *ports.ClaimRequest, jsonLdContext string, nonce uint64) (verifiable.W3CCredential, error) {
@@ -317,101 +366,4 @@
 func buildRevocationURL(host, issuerDID string, nonce uint64) string {
 	return fmt.Sprintf("%s/api/v1/identities/%s/claims/revocation/status/%d",
 		host, url.QueryEscape(issuerDID), nonce)
-<<<<<<< HEAD
-}
-
-func (c *claim) Revoke(ctx context.Context, id string, nonce uint64, description string) error {
-	did, err := core.ParseDID(id)
-	if err != nil {
-		return fmt.Errorf("error parsing did: %w", err)
-	}
-
-	rID := new(big.Int).SetUint64(nonce)
-	revocation := domain.Revocation{
-		Identifier:  id,
-		Nonce:       domain.RevNonceUint64(nonce),
-		Version:     0,
-		Status:      0,
-		Description: description,
-	}
-
-	identityTrees, err := c.mtService.GetIdentityMerkleTrees(ctx, c.storage.Pgx, did)
-	if err != nil {
-		return fmt.Errorf("error gettting merkles trees: %w", err)
-	}
-
-	err = identityTrees.RevokeClaim(ctx, rID)
-	if err != nil {
-		return fmt.Errorf("error revoking the claim: %w", err)
-	}
-
-	var claim *domain.Claim
-	claim, err = c.icRepo.GetByRevocationNonce(ctx, c.storage.Pgx, did, domain.RevNonceUint64(nonce))
-
-	switch {
-	case errors.Is(err, repositories.ErrClaimDoesNotExist):
-		// Claim does not exist. No need to update it.
-		return err
-	case err != nil:
-		return fmt.Errorf("error getting the claim by revocation nonce: %w", err)
-	default:
-		claim.Revoked = true
-		_, err = c.icRepo.Save(ctx, c.storage.Pgx, claim)
-		if err != nil {
-			return fmt.Errorf("error saving the claim: %w", err)
-		}
-	}
-
-	return c.icRepo.RevokeNonce(ctx, c.storage.Pgx, &revocation)
-}
-
-func (c *claim) GetRevocationStatus(ctx context.Context, id string, nonce uint64) (*verifiable.RevocationStatus, error) {
-	did, err := core.ParseDID(id)
-	if err != nil {
-		return nil, fmt.Errorf("error parsing did: %w", err)
-	}
-
-	rID := new(big.Int).SetUint64(nonce)
-	revocationStatus := &verifiable.RevocationStatus{}
-
-	state, err := c.identityStateRepository.GetLatestStateByIdentifier(ctx, c.storage.Pgx, did)
-	if err != nil {
-		return nil, err
-	}
-
-	revocationStatus.Issuer.State = state.State
-	revocationStatus.Issuer.ClaimsTreeRoot = state.ClaimsTreeRoot
-	revocationStatus.Issuer.RevocationTreeRoot = state.RevocationTreeRoot
-	revocationStatus.Issuer.RootOfRoots = state.RootOfRoots
-
-	if state.RevocationTreeRoot == nil {
-		var mtp *merkletree.Proof
-		mtp, err = merkletree.NewProofFromData(false, nil, nil)
-		if err != nil {
-			return nil, err
-		}
-		revocationStatus.MTP = *mtp
-		return revocationStatus, nil
-	}
-
-	revocationTreeHash, err := merkletree.NewHashFromHex(*state.RevocationTreeRoot)
-	if err != nil {
-		return nil, err
-	}
-	identityTrees, err := c.mtService.GetIdentityMerkleTrees(ctx, c.storage.Pgx, did)
-	if err != nil {
-		return nil, err
-	}
-
-	// revocation / non revocation MTP for the latest identity state
-	proof, err := identityTrees.GenerateRevocationProof(ctx, rID, revocationTreeHash)
-	if err != nil {
-		return nil, err
-	}
-
-	revocationStatus.MTP = *proof
-
-	return revocationStatus, nil
-=======
->>>>>>> a68a5ab8
 }