package ports

<<<<<<< HEAD
import (
	"context"

	core "github.com/iden3/go-iden3-core"

	"github.com/polygonid/sh-id-platform/internal/core/domain"
	"github.com/polygonid/sh-id-platform/internal/db"
)

=======
// IndentityRepository is the interface implemented by the identity service
>>>>>>> 1ef04bcc
type IndentityRepository interface {
	Save(ctx context.Context, conn db.Querier, identity *domain.Identity) error
	GetByID(ctx context.Context, conn db.Querier, identifier *core.DID) (*domain.Identity, error)
}<|MERGE_RESOLUTION|>--- conflicted
+++ resolved
@@ -1,6 +1,5 @@
 package ports
 
-<<<<<<< HEAD
 import (
 	"context"
 
@@ -10,9 +9,7 @@
 	"github.com/polygonid/sh-id-platform/internal/db"
 )
 
-=======
 // IndentityRepository is the interface implemented by the identity service
->>>>>>> 1ef04bcc
 type IndentityRepository interface {
 	Save(ctx context.Context, conn db.Querier, identity *domain.Identity) error
 	GetByID(ctx context.Context, conn db.Querier, identifier *core.DID) (*domain.Identity, error)
