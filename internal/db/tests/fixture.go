package tests

import (
	"github.com/polygonid/sh-id-platform/internal/core/ports"
	"github.com/polygonid/sh-id-platform/internal/db"
	"github.com/polygonid/sh-id-platform/internal/repositories"
)

// Fixture struct
type Fixture struct {
	storage            *db.Storage
	identityRepository ports.IndentityRepository
	claimRepository    ports.ClaimsRepository
}

// NewFixture returns a new Fixture
func NewFixture(storage *db.Storage) *Fixture {
	return &Fixture{
		storage:            storage,
		identityRepository: repositories.NewIdentity(),
		claimRepository:    repositories.NewClaims(),
	}
}

<<<<<<< HEAD
type ExecQueryParams struct {
	Query     string
	Arguments []interface{}
}

func (f *Fixture) ExecQuery(t *testing.T, params ExecQueryParams) {
	t.Helper()
	_, err := f.storage.Pgx.Exec(context.Background(), params.Query, params.Arguments...)
	assert.NoError(t, err)
}
=======
//func (f *Fixture) execQuery(t *testing.T, query string) {
//	t.Helper()
//	_, err := f.storage.Pgx.Exec(context.Background(), query)
//	assert.NoError(t, err)
//}
>>>>>>> c7efb3f1
<|MERGE_RESOLUTION|>--- conflicted
+++ resolved
@@ -1,19 +1,24 @@
 package tests
 
 import (
+	"context"
+	"testing"
+
+	"github.com/stretchr/testify/assert"
+
 	"github.com/polygonid/sh-id-platform/internal/core/ports"
 	"github.com/polygonid/sh-id-platform/internal/db"
 	"github.com/polygonid/sh-id-platform/internal/repositories"
 )
 
-// Fixture struct
+// Fixture - Handle testing fixture configuration
 type Fixture struct {
 	storage            *db.Storage
 	identityRepository ports.IndentityRepository
 	claimRepository    ports.ClaimsRepository
 }
 
-// NewFixture returns a new Fixture
+// NewFixture - constructor
 func NewFixture(storage *db.Storage) *Fixture {
 	return &Fixture{
 		storage:            storage,
@@ -22,21 +27,15 @@
 	}
 }
 
-<<<<<<< HEAD
+// ExecQueryParams - handle the query and the argumens for that query.
 type ExecQueryParams struct {
 	Query     string
 	Arguments []interface{}
 }
 
+// ExecQuery - Execute a query for testing purpose.
 func (f *Fixture) ExecQuery(t *testing.T, params ExecQueryParams) {
 	t.Helper()
 	_, err := f.storage.Pgx.Exec(context.Background(), params.Query, params.Arguments...)
 	assert.NoError(t, err)
-}
-=======
-//func (f *Fixture) execQuery(t *testing.T, query string) {
-//	t.Helper()
-//	_, err := f.storage.Pgx.Exec(context.Background(), query)
-//	assert.NoError(t, err)
-//}
->>>>>>> c7efb3f1
+}