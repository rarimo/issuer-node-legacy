--- conflicted
+++ resolved
@@ -20,18 +20,13 @@
 const duplicateViolationErrorCode = "23505"
 
 // ErrClaimDuplication claim duplication error
-var ErrClaimDuplication = errors.New("claim duplication error")
-
-<<<<<<< HEAD
-// ErrClaimDoesNotExist claim does not exist
-var ErrClaimDoesNotExist = errors.New("claim does not exist")
-
-type claims struct {
-	conn db.Querier
-}
-=======
+var (
+	ErrClaimDuplication = errors.New("claim duplication error")
+	// ErrClaimDoesNotExist claim does not exist
+	ErrClaimDoesNotExist = errors.New("claim does not exist")
+)
+
 type claims struct{}
->>>>>>> 06b13cb4
 
 func NewClaims() ports.ClaimsRepository {
 	return &claims{}
