package repositories

import (
	"bytes"
	"context"
	"encoding/json"
	"errors"
	"fmt"
	"strings"

	"github.com/google/uuid"
	core "github.com/iden3/go-iden3-core"
	"github.com/jackc/pgtype"
	"github.com/jackc/pgx/v4"

	"github.com/polygonid/sh-id-platform/internal/core/domain"
	"github.com/polygonid/sh-id-platform/internal/core/ports"
	"github.com/polygonid/sh-id-platform/internal/db"
)

var (
	errorShemaNotFound = errors.New("schema id not found")

	// ErrLinkDoesNotExist link does not exist
	ErrLinkDoesNotExist = errors.New("link does not exist")
)

type link struct {
	conn db.Storage
}

// NewLink returns a new connections repository
func NewLink(conn db.Storage) ports.LinkRepository {
	return &link{
		conn,
	}
}

func (l link) Save(ctx context.Context, conn db.Querier, link *domain.Link) (*uuid.UUID, error) {
	pgAttrs := pgtype.JSONB{}
	if err := pgAttrs.Set(link.CredentialAttributes); err != nil {
		return nil, fmt.Errorf("cannot set schema attributes values: %w", err)
	}

	var id uuid.UUID
	sql := `INSERT INTO links (id, issuer_id, max_issuance, valid_until, schema_id, credential_expiration, credential_signature_proof, credential_mtp_proof, credential_attributes, active, issued)
			VALUES($1, $2, $3, $4, $5, $6, $7, $8, $9, $10, $11) ON CONFLICT (id) DO
			UPDATE SET issuer_id=$2, max_issuance=$3, valid_until=$4, schema_id=$5, credential_expiration=$6, credential_signature_proof=$7, credential_mtp_proof=$8, credential_attributes=$9, active=$10, issued=$11 
			RETURNING id`
	err := conn.QueryRow(ctx, sql, link.ID, link.IssuerCoreDID().String(), link.MaxIssuance, link.ValidUntil, link.SchemaID, link.CredentialExpiration, link.CredentialSignatureProof,
		link.CredentialMTPProof, pgAttrs, link.Active, link.Issued).Scan(&id)

	if err != nil && strings.Contains(err.Error(), `table "links" violates foreign key constraint "links_schemas_id_key"`) {
		return nil, errorShemaNotFound
	}
	return &id, err
}

func (l link) GetByID(ctx context.Context, issuerDID core.DID, id uuid.UUID) (*domain.Link, error) {
	const sql = `
SELECT links.id, 
       links.issuer_id, 
       links.created_at, 
       links.max_issuance, 
       links.valid_until, 
       links.schema_id, 
       links.credential_expiration, 
       links.credential_signature_proof,
       links.credential_mtp_proof, 
       links.credential_attributes, 
       links.active, 
       schemas.id as schema_id,
       schemas.issuer_id as schema_issuer_id,
       schemas.url,
       schemas.type,
       schemas.hash,
       schemas.attributes, 
       schemas.created_at
FROM links
LEFT JOIN schemas ON schemas.id = links.schema_id AND schemas.issuer_id = links.issuer_id
WHERE links.id = $1 AND links.issuer_id = $2`
	link := domain.Link{}
	s := dbSchema{}
	var credentialAttributtes pgtype.JSONB
<<<<<<< HEAD
	sql := `SELECT * FROM links 
			WHERE id = $1`
	err := l.conn.Pgx.QueryRow(ctx, sql, id).
		Scan(&link.ID, &link.IssuerDID, &link.CreatedAt, &link.MaxIssuance, &link.ValidUntil, &link.SchemaID, &link.CredentialExpiration,
			&link.CredentialSignatureProof, &link.CredentialMTPProof, &credentialAttributtes, &link.Active, &link.Issued)
=======
	err := l.conn.Pgx.QueryRow(ctx, sql, id, issuerDID.String()).Scan(
		&link.ID,
		&link.IssuerDID,
		&link.CreatedAt,
		&link.MaxIssuance,
		&link.ValidUntil,
		&link.SchemaID,
		&link.CredentialExpiration,
		&link.CredentialSignatureProof,
		&link.CredentialMTPProof, &credentialAttributtes,
		&link.Active,
		&s.ID,
		&s.IssuerID,
		&s.URL,
		&s.Type,
		&s.Hash,
		&s.Attributes,
		&s.CreatedAt,
	)
	if err == pgx.ErrNoRows {
		return nil, ErrLinkDoesNotExist
	}
>>>>>>> 30fda7ff
	if err != nil {
		return nil, err
	}
	raw, err := credentialAttributtes.MarshalJSON()
	if err != nil {
		return nil, fmt.Errorf("parsing credential attributes: %w", err)
	}
	d := json.NewDecoder(bytes.NewReader(raw))
	d.UseNumber()
	if err := d.Decode(&link.CredentialAttributes); err != nil {
		return nil, fmt.Errorf("parsing credential attributes: %w", err)
	}
	link.Schema, err = toSchemaDomain(&s)
	if err != nil {
		return nil, fmt.Errorf("parsing link schema: %w", err)
	}
	return &link, err
}

func (l link) Delete(ctx context.Context, id uuid.UUID, issuerDID core.DID) error {
	const sql = `DELETE FROM links WHERE id = $1 AND issuer_id =$2`
	cmd, err := l.conn.Pgx.Exec(ctx, sql, id.String(), issuerDID.String())
	if err != nil {
		return err
	}

	if cmd.RowsAffected() == 0 {
		return ErrLinkDoesNotExist
	}
	return nil
}<|MERGE_RESOLUTION|>--- conflicted
+++ resolved
@@ -43,12 +43,12 @@
 	}
 
 	var id uuid.UUID
-	sql := `INSERT INTO links (id, issuer_id, max_issuance, valid_until, schema_id, credential_expiration, credential_signature_proof, credential_mtp_proof, credential_attributes, active, issued)
+	sql := `INSERT INTO links (id, issuer_id, max_issuance, valid_until, schema_id, credential_expiration, credential_signature_proof, credential_mtp_proof, credential_attributes, active, issued_claims)
 			VALUES($1, $2, $3, $4, $5, $6, $7, $8, $9, $10, $11) ON CONFLICT (id) DO
-			UPDATE SET issuer_id=$2, max_issuance=$3, valid_until=$4, schema_id=$5, credential_expiration=$6, credential_signature_proof=$7, credential_mtp_proof=$8, credential_attributes=$9, active=$10, issued=$11 
+			UPDATE SET issuer_id=$2, max_issuance=$3, valid_until=$4, schema_id=$5, credential_expiration=$6, credential_signature_proof=$7, credential_mtp_proof=$8, credential_attributes=$9, active=$10, issued_claims=$11 
 			RETURNING id`
 	err := conn.QueryRow(ctx, sql, link.ID, link.IssuerCoreDID().String(), link.MaxIssuance, link.ValidUntil, link.SchemaID, link.CredentialExpiration, link.CredentialSignatureProof,
-		link.CredentialMTPProof, pgAttrs, link.Active, link.Issued).Scan(&id)
+		link.CredentialMTPProof, pgAttrs, link.Active, link.IssuedClaims).Scan(&id)
 
 	if err != nil && strings.Contains(err.Error(), `table "links" violates foreign key constraint "links_schemas_id_key"`) {
 		return nil, errorShemaNotFound
@@ -69,6 +69,7 @@
        links.credential_mtp_proof, 
        links.credential_attributes, 
        links.active, 
+       links.issued_claims,
        schemas.id as schema_id,
        schemas.issuer_id as schema_issuer_id,
        schemas.url,
@@ -82,13 +83,6 @@
 	link := domain.Link{}
 	s := dbSchema{}
 	var credentialAttributtes pgtype.JSONB
-<<<<<<< HEAD
-	sql := `SELECT * FROM links 
-			WHERE id = $1`
-	err := l.conn.Pgx.QueryRow(ctx, sql, id).
-		Scan(&link.ID, &link.IssuerDID, &link.CreatedAt, &link.MaxIssuance, &link.ValidUntil, &link.SchemaID, &link.CredentialExpiration,
-			&link.CredentialSignatureProof, &link.CredentialMTPProof, &credentialAttributtes, &link.Active, &link.Issued)
-=======
 	err := l.conn.Pgx.QueryRow(ctx, sql, id, issuerDID.String()).Scan(
 		&link.ID,
 		&link.IssuerDID,
@@ -100,6 +94,7 @@
 		&link.CredentialSignatureProof,
 		&link.CredentialMTPProof, &credentialAttributtes,
 		&link.Active,
+		&link.IssuedClaims,
 		&s.ID,
 		&s.IssuerID,
 		&s.URL,
@@ -111,7 +106,6 @@
 	if err == pgx.ErrNoRows {
 		return nil, ErrLinkDoesNotExist
 	}
->>>>>>> 30fda7ff
 	if err != nil {
 		return nil, err
 	}
