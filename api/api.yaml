--- conflicted
+++ resolved
@@ -106,13 +106,9 @@
       operationId: UpdateIdentityState
       description: Endpoint to update identity state
       tags:
-<<<<<<< HEAD
         - Identity
-=======
-        - Claim
       security:
         - basicAuth: [ ]
->>>>>>> 0d710a9a
       parameters:
         - $ref: '#/components/parameters/pathIdentifier'
       responses:
