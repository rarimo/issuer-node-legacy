--- conflicted
+++ resolved
@@ -59,29 +59,21 @@
 run:
 	$(eval TOKEN = $(shell docker logs sh-id-platform-test-vault 2>&1 | grep " .hvs" | awk  '{print $$2}' | tail -1 ))
 	COMPOSE_DOCKER_CLI_BUILD=1 KEY_STORE_TOKEN=$(TOKEN) DOCKER_FILE="Dockerfile" $(DOCKER_COMPOSE_CMD) up -d platform
-<<<<<<< HEAD
-=======
+
+.PHONY: run-arm
+run-arm:
+	$(eval TOKEN = $(shell docker logs sh-id-platform-test-vault 2>&1 | grep " .hvs" | awk  '{print $$2}' | tail -1 ))
+	COMPOSE_DOCKER_CLI_BUILD=1 KEY_STORE_TOKEN=$(TOKEN) DOCKER_FILE="Dockerfile-arm" $(DOCKER_COMPOSE_CMD) up -d platform
 
 .PHONY: run-ui-backend
 run-ui-backend:
 	$(eval TOKEN = $(shell docker logs sh-id-platform-test-vault 2>&1 | grep " .hvs" | awk  '{print $$2}' | tail -1 ))
 	COMPOSE_DOCKER_CLI_BUILD=1 KEY_STORE_TOKEN=$(TOKEN) DOCKER_FILE="Dockerfile" $(DOCKER_COMPOSE_CMD) up -d admin
 
->>>>>>> 7157969e
-
-.PHONY: run-arm
-run-arm:
-	$(eval TOKEN = $(shell docker logs sh-id-platform-test-vault 2>&1 | grep " .hvs" | awk  '{print $$2}' | tail -1 ))
-	COMPOSE_DOCKER_CLI_BUILD=1 KEY_STORE_TOKEN=$(TOKEN) DOCKER_FILE="Dockerfile-arm" $(DOCKER_COMPOSE_CMD) up -d platform
-<<<<<<< HEAD
-=======
-
-
 .PHONY: run-arm-ui-backend
 run-arm-ui-backend:
 	$(eval TOKEN = $(shell docker logs sh-id-platform-test-vault 2>&1 | grep " .hvs" | awk  '{print $$2}' | tail -1 ))
 	COMPOSE_DOCKER_CLI_BUILD=1 KEY_STORE_TOKEN=$(TOKEN) DOCKER_FILE="Dockerfile-arm" $(DOCKER_COMPOSE_CMD) up -d admin
->>>>>>> 7157969e
 
 .PHONY: down
 down:
